# author: Salvatore Fricano
# edited and implemented by Matthew Learn (matt.learn@marine.rutgers.edu)

import csv
import heapq
from math import radians, cos, sin, asin, sqrt
import numpy as np

from functions import *


def compute_a_star_path(
    waypoints_list: list[tuple],
    model: object,
    glider_raw_speed: float = 0.5,
    mission_name: str = None,
) -> list:
    """
    Calculates the optimal path between waypoints for a mission, considering the impact of ocean currents and distance.

    Args:
    ----------
        - waypoints_list (list): A list of latitude and longitude tuples representing the waypoints.
            - List format: [(lat1, lon1), (lat2, lon2), ...]
        - model (object): Model object.
        - glider_raw_speed (float, optional): The glider's base speed in meters per second. Defaults to 0.5.

    Returns:
    ----------
        - optimal_mission_path (list): A list of latitude and longitude tuples representing the optimal route.
    """
    # Code adapted from Salvatore Fricano. Updated to match current code structure of GGS.

    ### HELPER FUNCTIONS ###

    # Coordinate conversion functions
    def coord_to_grid(
        lat: float, lon: float, lat_array: np.ndarray, lon_array: np.ndarray
    ) -> tuple:
        """
        Converts geographical latitude and longitude to the nearest index on the dataset grid.

        Args:
        -----------
            - lat (float): Latitude in degrees.
            - lon (float): Longitude in degrees.
            - lat_array (np.ndarray): 1D array of latitude values.
            - lon_array (np.ndarray): 1D array of longitude values.

        Returns:
        -----------
            - lat_index (int): Index of the nearest latitude value.
            - lon_index (int): Index of the nearest longitude value.
        """
        lat_index = np.argmin(np.abs(lat_array - lat))
        lon_index = np.argmin(np.abs(lon_array - lon))

        return lat_index, lon_index

    def grid_to_coord(
        lat_index: float, lon_index: float, lat_array: np.ndarray, lon_array: np.ndarray
    ) -> tuple:
        """
        Converts dataset grid indices back to geographical latitude and longitude coordinates.

        Args:
        -----------
            - lat_index (int): Index of the nearest latitude value.
            - lon_index (int): Index of the nearest longitude value.
            - lat_array (np.ndarray): 1D array of latitude values.
            - lon_array (np.ndarray): 1D array of longitude values.

        Returns:
        -----------
            - lat (float): Latitude in degrees.
            - lon (float): Longitude in degrees.
        """
        lat = lat_array[lat_index]
        lon = lon_array[lon_index]

        return lat, lon

    # Neighbor node generation function
    def generate_neighbors(index: tuple, lat_array: np.ndarray, lon_array: np.ndarray):
        """
        Generates neighboring index nodes for exploration based on the current index's position.

        Args:
        -----------
            - index (tuple): Current index node.
            - lat_array (np.ndarray): 1D array of latitude values.
            - lon_array (np.ndarray): 1D array of longitude values.

        Yields:
        -----------
            - neighbor (tuple): Neighboring index as a tuple (lat_idx2, lon_idx2).
        """
        # Unpack the current index into latitude and longitude indices
        lat_idx, lon_idx = index

        # Iterate over the possible changes in latitude index (-1, 0, 1)
        for delta_lat in [-1, 0, 1]:
            # Iterate over the possible changes in longitude index (-1, 0, 1)
            for delta_lon in [-1, 0, 1]:
                # Skip the current index itself (no change in both lat and lon)
                if delta_lat == 0 and delta_lon == 0:
                    continue

                # Calculate the new indices by applying the changes
                lat_idx2, lon_idx2 = (
                    lat_idx + delta_lat,
                    lon_idx + delta_lon,
                )

                # Ensure the new indices are within the bounds of the arrays
                if 0 <= lat_idx2 < len(lat_array) and 0 <= lon_idx2 < len(lon_array):
                    # Yield the valid neighboring index as a tuple
                    yield (lat_idx2, lon_idx2)

    # Distance calculation functions
    def haversine_distance(lat1: float, lon1: float, lat2: float, lon2: float) -> float:
        """Calculates the great circle distance between two points on the earth using the Haversine formula.

        Args:
        -----------
            - lat1 (float): Latitude of the first point in degrees.
            - lon1 (float): Longitude of the first point in degrees.
            - lat2 (float): Latitude of the second point in degrees.
            - lon2 (float): Longitude of the second point in degrees.

        Returns:
        -----------
            - distance (float): The great circle distance between the two points in meters.
        """
        lon1, lat1, lon2, lat2 = map(radians, [lon1, lat1, lon2, lat2])
        delta_lon = lon2 - lon1
        delta_lat = lat2 - lat1

        # Haversine fomula
        a = sin(delta_lat / 2) ** 2 + cos(lat1) * cos(lat2) * sin(delta_lon / 2) ** 2
        distance = 2 * asin(sqrt(a)) * 6371000

        return distance

    def direct_distance(
        start_index: tuple,
        end_index: tuple,
        lat_array: np.ndarray,
        lon_array: np.ndarray,
        glider_raw_speed: float,
    ):
        """
        Calculates the direct distance and time cost between two grid points. Fallback if no optimal path is found.

        Args:
        -----------
            - start_index (tuple): Index of the starting grid point.
            - end_index (tuple): Index of the ending grid point.
            - lat_array (np.ndarray): 1D array of latitude values.
            - lon_array (np.ndarray): 1D array of longitude values.
            - glider_raw_speed (float): The glider's base speed in meters per second.

        Returns:
        -----------
            - path (list): List of latitude and longitude tuples representing the direct path.
            - time (float): The time cost of the direct path in seconds.
            - distance (float): The distance cost of the direct path in meters.
        """
        start_lat, start_lon = grid_to_coord(*start_index, lat_array, lon_array)
        end_lat, end_lon = grid_to_coord(*end_index, lat_array, lon_array)
        path = [(start_lat, start_lon), (end_lat, end_lon)]

        distance = haversine_distance(start_lat, start_lon, end_lat, end_lon)
        time = distance / glider_raw_speed

        return path, time, distance

    def calculate_movement(
        ds: xr.Dataset,
        start_index: tuple,
        end_index: tuple,
        lat_array: np.ndarray,
        lon_array: np.ndarray,
        glider_raw_speed: float,
    ):
        """
        Calculates the time and distance cost of moving from one grid point to the next, considering ocean currents.

        This function takes the following parameters:

        - ds (xr.Dataset): The dataset containing ocean current data.
        - start_index (tuple): The starting grid point as a tuple of (latitude index, longitude index).
        - end_index (tuple): The ending grid point as a tuple of (latitude index, longitude index).
        - lat_array (np.ndarray): 1D array of latitude values.
        - lon_array (np.ndarray): 1D array of longitude values.
        - glider_raw_speed (float): The glider's base speed in meters per second.

        The function returns a tuple containing the time cost and distance cost of moving from the start index to the end index.
        """
        start_lat, start_lon = grid_to_coord(*start_index, lat_array, lon_array)
        end_lat, end_lon = grid_to_coord(*end_index, lat_array, lon_array)

        # If the start and end indices are the same, return 0 time and distance cost
        if start_lat == end_lat and start_lon == end_lon:
            return 0, 0

        # Calculate the heading vector from the start to the end point
        heading_vector = np.array([end_lon - start_lon, end_lat - start_lat])
        norm = np.linalg.norm(heading_vector)

        # If the start and end points are the same, return 0 time and distance cost
        if norm == 0:
            return 0, 0

        # Normalize the heading vector
        heading_vector = heading_vector / norm

        # Get the current velocity at the start point
        u_inst = ds.u.isel(lat=start_index[0], lon=start_index[1]).values.item()
        v_inst = ds.v.isel(lat=start_index[0], lon=start_index[1]).values.item()
        inst_vector = np.array([u_inst, v_inst])

        # Calculate the current velocity along the heading vector
        current_along_heading = np.dot(inst_vector, heading_vector)

        # Calculate the net speed by adding the glider's raw speed to the current velocity
        net_speed = glider_raw_speed + current_along_heading

        # Ensure the net speed is at least 0.1 m/s
        net_speed = max(net_speed, 0.1)

        # Calculate the distance from the start to the end point
        distance = haversine_distance(start_lat, start_lon, end_lat, end_lon)

        # Calculate the time cost by dividing the distance by the net speed
        time = distance / net_speed

        return time, distance

    # Movement cost function
    def calculate_heuristic_cost(
        inst_index: tuple,
        goal_index: tuple,
        lat_array: np.ndarray,
        lon_array: np.ndarray,
    ) -> float:
        """Estimates the cost from the current index to the goal using the Haversine formula as a heuristic.

        Args:
        -----------
            - inst_index (tuple): Tuple containing the instance latitude and longitude.
            - goal_index (tuple): Tuple containing the goal latitude and longitude.
            - lat_array (np.ndarray): 1D array of latitude values.
            - lon_array (np.ndarray): 1D array of longitude values.

        Returns:
        -----------
            - heuristic_cost (float): Estimated cost from the current index to the goal.
        """
        inst_lat, inst_lon = grid_to_coord(*inst_index, lat_array, lon_array)
        goal_lat, goal_lon = grid_to_coord(*goal_index, lat_array, lon_array)

        heuristic_cost = haversine_distance(inst_lat, inst_lon, goal_lat, goal_lon)

        return heuristic_cost

    # Path reconstruction function
    def reconstruct_path(
        came_from_dict: dict,
        start_idx: tuple,
        goal_idx: tuple,
        lat_array: np.ndarray,
        lon_array: np.ndarray,
    ):
        """
        Reconstructs the path from the start index to the goal index using the came_from dictionary populated by the A* algorithm.

        The came_from dictionary is a mapping of each index to the index that it came from during the A* search. The path is reconstructed by starting from the goal index and tracing back through the came_from dictionary until the start index is reached.

        Args:
        -----------
            - came_from_dict (dict): Dictionary containing the came_from information for each index.
            - start_idx (tuple): Tuple containing the start latitude and longitude.
            - goal_idx (tuple): Tuple containing the goal latitude and longitude.
            - lat_array (np.ndarray): 1D array of latitude values.
            - lon_array (np.ndarray): 1D array of longitude values.

        Returns:
        -----------
            - optimal_path_coords (list): List of latitude and longitude tuples representing the optimal path from the start to the goal.
        """
        optimal_path = [goal_idx]

        # Start from the goal index and trace back through the came_from dictionary
        # until the start index is reached.
        while goal_idx != start_idx:
            # Get the index that the current goal index came from.
            goal_idx = came_from_dict[goal_idx]
            # Add the new index to the beginning of the optimal path.
            optimal_path.append(goal_idx)

        # Reverse the optimal path so that it goes from start to goal.
        optimal_path.reverse()
        # Convert the optimal path from a list of indices to a list of latitude and longitude coordinates.
        optimal_path_coords = [
            grid_to_coord(*idx, lat_array, lon_array) for idx in optimal_path
        ]

        return optimal_path_coords

    # A* algorithm
    def algorithm_a_star(
        ds: xr.Dataset,
        start_idx: tuple,
        end_idx: tuple,
        lat_array: np.ndarray,
        lon_array: np.ndarray,
        glider_raw_speed: float,
    ) -> tuple:
        """
        Applies the A* algorithm to find the optimal path between waypoints, considering ocean currents.

        Args:
        -----------
            - ds (xr.Dataset): Dataset containing ocean current data.
            - start_idx (tuple): Tuple containing the start latitude and longitude.
            - end_idx (tuple): Tuple containing the goal latitude and longitude.
            - lat_array (np.ndarray): 1D array of latitude values.
            - lon_array (np.ndarray): 1D array of longitude values.
            - glider_raw_speed (float): Raw speed of the glider.

        Returns:
        -----------
            - path (list): List of latitude and longitude tuples representing the optimal path from the start to the goal.
            - time (float): Time cost of the optimal path in seconds.
            - distance (float): Distance cost of the optimal path in meters.
        """
        # Initialize the A* algorithm
        open_set = [
            (
                calculate_heuristic_cost(start_idx, end_idx, lat_array, lon_array),
                start_idx,
            )
        ]
        came_from = {start_idx: None}
        g_score = {start_idx: 0}
        f_score = {
            start_idx: calculate_heuristic_cost(
                start_idx, end_idx, lat_array, lon_array
            )
        }
        path_found = False

        # Loop through the open set until it is empty
        while open_set:
            _, current = heapq.heappop(open_set)

            if current == end_idx:
                path_found = True
                break

            for neighbor in generate_neighbors(current, lat_array, lon_array):
                tent_g_score = (
                    g_score[current]
                    + calculate_movement(
                        ds, current, neighbor, lat_array, lon_array, glider_raw_speed
                    )[1]
                )

                if tent_g_score < g_score.get(neighbor, float("inf")):
                    came_from[neighbor] = current
                    g_score[neighbor] = tent_g_score
                    f_score[neighbor] = tent_g_score + calculate_heuristic_cost(
                        neighbor, end_idx, lat_array, lon_array
                    )
                    if neighbor not in [n for _, n in open_set]:
                        heapq.heappush(open_set, (f_score[neighbor], neighbor))

        if path_found:
            path = reconstruct_path(came_from, start_idx, end_idx, lat_array, lon_array)
            time, distance = calculate_movement(
                ds, start_idx, end_idx, lat_array, lon_array, glider_raw_speed
            )
        else:
            path, time, distance = direct_distance(
                start_idx, end_idx, lat_array, lon_array, glider_raw_speed
            )

        return path, time, distance

    ### MAIN FUNCTION CODE ###

    # Define variables
    ds = model.da_data
    ds = ds.load()  # load the data. if chunked, the algorithm will run incredibly slow!
    text_name = ds.attrs["text_name"]
    model_name = ds.attrs["model_name"]

    # Ensure data/mission_statistics directory exists
    dir = "data/mission_statistics"
    os.makedirs(dir, exist_ok=True)

    # Initialize a list to store the CSV data
    csv_data = [
        ("Segment Start", "Segment End", "Segment Time (s)", "Segment Distance (m)")
    ]

    print(f"{text_name}: Calculating A* optimal path...")
    starttime = print_starttime()

    # Ensure the waypoints are float tuples
    waypoints_list = [(float(lat), float(lon)) for lat, lon in waypoints_list]

    # Get the latitude and longitude arrays from the data
    lat_array = ds.lat.values
    lon_array = ds.lon.values

    # Initialize an empty list to store the optimal mission path
    optimal_mission_path = []
    # Initialize variables to store the total time and distance
    total_time = 0
    total_distance = 0

    # Loop through each pair of waypoints
    for i in range(len(waypoints_list) - 1):
        # Get the start and end indices from the current waypoint pair
        start_idx = coord_to_grid(*waypoints_list[i], lat_array, lon_array)
        end_idx = coord_to_grid(*waypoints_list[i + 1], lat_array, lon_array)

        # Run the A* algorithm to get the optimal path, time, and distance for the current segment
        segment_path, segment_time, segment_distance = algorithm_a_star(
            ds, start_idx, end_idx, lat_array, lon_array, glider_raw_speed
        )
        # Extend the optimal mission path with the current segment path (excluding the last point)
        optimal_mission_path.extend(segment_path[:-1])

        # Add the current segment's time and distance to the total
        total_time += segment_time
        total_distance += segment_distance

        # Append the current segment's data to the CSV list
        csv_data.append(
            (
                waypoints_list[i],
                waypoints_list[i + 1],
                segment_time,
                segment_distance,
            )
        )
        # Print a message to show the current segment's data
        print(
            f"Segment {i+1}: Start {waypoints_list[i]} End {waypoints_list[i+1]} Time {segment_time} seconds Distance {segment_distance} meters"
        )

    # Add the last waypoint to the optimal mission path
    optimal_mission_path.append(waypoints_list[-1])

    # Print the total mission time (adjusted) and distance
    print(f"Total mission time (adjusted): {total_time} seconds")
    print(f"Total mission distance: {total_distance} meters")

    # Ensure output directory exists
    dir = f"products/{ds.time.dt.strftime('%Y_%m_%d').values}/data"
    os.makedirs(dir, exist_ok=True)

    # Define the path for the CSV file
<<<<<<< HEAD
    csv_file_path = os.path.join(
        dir,
        f"{mission_name}_{ds.time.dt.strftime('%Y%m%d%H').values}_{model_name}_mission_statistics.csv",
    )
=======
    csv_file_path = os.path.join(dir, f"{model_name}_mission_statistics.csv")
>>>>>>> 4a04cae3
    # Open the CSV file and write the data to it
    with open(csv_file_path, "w", newline="") as file:
        writer = csv.writer(file)
        writer.writerows(csv_data)

    print("Done.")
    endtime = print_endtime()
    print_runtime(starttime, endtime)
    print()

    return optimal_mission_path


# TODO: Add a new algorithm for finding the optimal path.
# TODO: Add different heuristic function to see if it makes a difference.
# Might need to rework A* function to have helper functions be on the outside. We shall see.<|MERGE_RESOLUTION|>--- conflicted
+++ resolved
@@ -464,14 +464,10 @@
     os.makedirs(dir, exist_ok=True)
 
     # Define the path for the CSV file
-<<<<<<< HEAD
     csv_file_path = os.path.join(
         dir,
         f"{mission_name}_{ds.time.dt.strftime('%Y%m%d%H').values}_{model_name}_mission_statistics.csv",
     )
-=======
-    csv_file_path = os.path.join(dir, f"{model_name}_mission_statistics.csv")
->>>>>>> 4a04cae3
     # Open the CSV file and write the data to it
     with open(csv_file_path, "w", newline="") as file:
         writer = csv.writer(file)
